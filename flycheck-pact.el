<<<<<<< HEAD
;; flycheck=pact.el -- Pact flycheck support. -*- lexical-binding: t; -*-
=======
;; flycheck-pact.el -- Pact flycheck support.
>>>>>>> 45816a9c

;; Copyright (c) 2017 Stuart Popejoy

;; Author: Stuart Popejoy
;; Maintainer: stuart@kadena.io
;; Keywords: pact, lisp, languages, blockchain, smartcontracts
;; URL: http://github.com/kadena-io/pact-mode

;; This file is free software; you can redistribute it and/or modify
;; it under the terms of the GNU General Public License as published by
;; the Free Software Foundation; either version 3, or (at your option)
;; any later version.

;; This file is distributed in the hope that it will be useful,
;; but WITHOUT ANY WARRANTY; without even the implied warranty of
;; MERCHANTABILITY or FITNESS FOR A PARTICULAR PURPOSE.  See the
;; GNU General Public License for more details.

;; You should have received a copy of the GNU General Public License
;; along with this program.  If not, see <http://www.gnu.org/licenses/>.

;;; Commentary:

;; Flycheck support for editing Pact, a smart contract language, in Emacs.
;; See `http://kadena.io/pact'.

;;; Change Log:

;;; Code:

(require 'flycheck)
(require 'pact-mode)


(flycheck-def-option-var flycheck-pact-do-trace nil pact-checker
  "Controls whether pact linting should include trace output.

Use `flycheck-pact-toggle-trace` to enable and disable interactively.
Requires at least pact 2.3.4."
  :type 'boolean
  :safe #'booleanp)


(flycheck-define-checker pact-checker
  "Pact smart contract language flycheck support."
  :command ("pact"
            "-r"
            (option-flag "-t" flycheck-pact-do-trace)
            source-inplace)
  :error-patterns
  ((warning line-start
            (file-name (minimal-match
                        (and (not blank)
                             (one-or-more not-newline))))
            ":" line ":" column
            ":Warning:"
            (message)
            line-end)
   (info line-start
            (file-name (minimal-match
                        (and (not blank)
                             (one-or-more not-newline))))
            ":" line ":" column
            ":Trace:"
            (message)
            line-end)
   (error line-start
          (file-name (minimal-match
                        (and (not blank)
                             (one-or-more not-newline))))
          ":" line ":" column
          ":"
          (message)
          line-end))
  :modes (pact-mode)
  :error-filter
  (lambda (errors)
    ;;(dolist (err errors)
    ;;  (message "huh %s" err))
    (flycheck-increment-error-columns errors))
  )

(customize-set-variable 'flycheck-checkers (add-to-list 'flycheck-checkers 'pact-checker))

(defun flycheck-pact-toggle-trace ()
  "Toggle pact linting of trace output."
  (interactive)
  (set (make-local-variable 'flycheck-pact-do-trace) (not flycheck-pact-do-trace))
  (message "Pact tracing %s" (if flycheck-pact-do-trace "enabled" "disabled")))

(provide 'flycheck-pact)

;;; flycheck-pact.el ends here<|MERGE_RESOLUTION|>--- conflicted
+++ resolved
@@ -1,8 +1,4 @@
-<<<<<<< HEAD
 ;; flycheck=pact.el -- Pact flycheck support. -*- lexical-binding: t; -*-
-=======
-;; flycheck-pact.el -- Pact flycheck support.
->>>>>>> 45816a9c
 
 ;; Copyright (c) 2017 Stuart Popejoy
 
